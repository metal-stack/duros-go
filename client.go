--- conflicted
+++ resolved
@@ -6,12 +6,8 @@
 	"fmt"
 	"log/slog"
 	"math/rand"
-<<<<<<< HEAD
-=======
 	"net"
-	"os"
 	"regexp"
->>>>>>> 2fec7897
 	"strconv"
 	"strings"
 	"time"
@@ -50,19 +46,10 @@
 
 // DialConfig is the configuration to create a duros-api connection
 type DialConfig struct {
-<<<<<<< HEAD
-	Endpoints EPs
-	Scheme    GRPCScheme
-	Token     string
-	Log       *zap.SugaredLogger
-=======
-	Endpoint        string
-	Scheme          GRPCScheme
-	Token           string
-	Credentials     *Credentials
-	ByteCredentials *ByteCredentials
-	Log             *slog.Logger
->>>>>>> 2fec7897
+	Endpoint string
+	Scheme   GRPCScheme
+	Token    string
+	Log      *slog.Logger
 	// UserAgent to use, if empty duros-go is used
 	UserAgent string
 	TLSConfig *tls.Config
@@ -86,15 +73,7 @@
 // passed here) - `DeadlineExceeded` will be returned as usual, and the caller
 // can retry the operation.
 func Dial(ctx context.Context, config DialConfig) (durosv2.DurosAPIClient, error) {
-<<<<<<< HEAD
-	if !config.Endpoints.isValid() {
-=======
-	if config.Credentials != nil && config.ByteCredentials != nil {
-		return nil, status.Errorf(codes.InvalidArgument,
-			"if you provide credentials, provide either file or byte credentials but not both")
-	}
 	if err := isValid(config.Endpoint); err != nil {
->>>>>>> 2fec7897
 		return nil, status.Errorf(codes.InvalidArgument,
 			"invalid target endpoints specified: %v", err)
 	}
@@ -159,28 +138,8 @@
 		log.Info("connecting insecurely")
 		opts = append(opts, grpc.WithTransportCredentials(insecure.NewCredentials()))
 	case GRPCS:
-<<<<<<< HEAD
-		log.Infof("connecting securely")
+		log.Info("connecting securely")
 		opts = append(opts, grpc.WithTransportCredentials(credentials.NewTLS(config.TLSConfig)))
-=======
-		log.Info("connecting securely")
-		if config.Credentials != nil {
-			creds, err := config.Credentials.getTransportCredentials()
-			if err != nil {
-				return nil, err
-			}
-			opts = append(opts, grpc.WithTransportCredentials(creds))
-		} else if config.ByteCredentials != nil {
-			creds, err := config.ByteCredentials.getTransportCredentials()
-			if err != nil {
-				return nil, err
-			}
-			opts = append(opts, grpc.WithTransportCredentials(creds))
-		} else {
-			//nolint
-			opts = append(opts, grpc.WithTransportCredentials(credentials.NewTLS(&tls.Config{InsecureSkipVerify: true})))
-		}
->>>>>>> 2fec7897
 	default:
 		return nil, fmt.Errorf("unsupported scheme:%v", config.Scheme)
 	}
@@ -208,93 +167,6 @@
 
 func (tokenAuth) RequireTransportSecurity() bool {
 	return true
-}
-
-<<<<<<< HEAD
-func grpcToZapLevel(code codes.Code) zapcore.Level {
-	switch code {
-	case codes.OK,
-		codes.Canceled,
-		codes.DeadlineExceeded,
-		codes.NotFound,
-		codes.Unavailable:
-		return zapcore.InfoLevel
-	case codes.Aborted,
-		codes.AlreadyExists,
-		codes.FailedPrecondition,
-		codes.InvalidArgument,
-		codes.OutOfRange,
-		codes.PermissionDenied,
-		codes.ResourceExhausted,
-		codes.Unauthenticated:
-		return zapcore.WarnLevel
-	case codes.DataLoss,
-		codes.Internal,
-		codes.Unimplemented,
-		codes.Unknown:
-		return zapcore.ErrorLevel
-	default:
-		return zapcore.ErrorLevel
-	}
-=======
-func (c Credentials) getTransportCredentials() (credentials.TransportCredentials, error) {
-	certPool, err := x509.SystemCertPool()
-	if err != nil {
-		return nil, fmt.Errorf("failed to load system credentials: %w", err)
-	}
-	if c.CAFile == "" || c.Certfile == "" || c.Keyfile == "" || c.ServerName == "" {
-		return nil, fmt.Errorf("all credentials properties must be configured")
-	}
-	ca, err := os.ReadFile(c.CAFile)
-	if err != nil {
-		return nil, fmt.Errorf("could not read ca certificate: %w", err)
-	}
-
-	ok := certPool.AppendCertsFromPEM(ca)
-	if !ok {
-		return nil, fmt.Errorf("failed to append ca certs: %s", c.CAFile)
-	}
-
-	clientCertificate, err := tls.LoadX509KeyPair(c.Certfile, c.Keyfile)
-	if err != nil {
-		return nil, fmt.Errorf("could not load client key pair: %w", err)
-	}
-
-	creds := credentials.NewTLS(&tls.Config{
-		ServerName:   c.ServerName,
-		Certificates: []tls.Certificate{clientCertificate},
-		RootCAs:      certPool,
-		MinVersion:   tls.VersionTLS12,
-	})
-	return creds, nil
-}
-
-func (c ByteCredentials) getTransportCredentials() (credentials.TransportCredentials, error) {
-	certPool, err := x509.SystemCertPool()
-	if err != nil {
-		return nil, fmt.Errorf("failed to load system credentials: %w", err)
-	}
-	if string(c.CA) == "" || string(c.Cert) == "" || string(c.Key) == "" || c.ServerName == "" {
-		return nil, fmt.Errorf("all credentials properties must be configured")
-	}
-
-	ok := certPool.AppendCertsFromPEM(c.CA)
-	if !ok {
-		return nil, fmt.Errorf("failed to append ca certs: %s", c.CA)
-	}
-
-	clientCertificate, err := tls.X509KeyPair(c.Cert, c.Key)
-	if err != nil {
-		return nil, fmt.Errorf("could not load client key pair: %w", err)
-	}
-
-	creds := credentials.NewTLS(&tls.Config{
-		ServerName:   c.ServerName,
-		Certificates: []tls.Certificate{clientCertificate},
-		RootCAs:      certPool,
-		MinVersion:   tls.VersionTLS12,
-	})
-	return creds, nil
 }
 
 func isValid(endpoint string) error {
@@ -331,5 +203,4 @@
 			panic(fmt.Sprintf("unknown level %v", lvl))
 		}
 	})
->>>>>>> 2fec7897
 }