package main

import (
	"context"
	"crypto/tls"
	"crypto/x509"
	"flag"
	"fmt"
<<<<<<< HEAD
	"os"
=======
	"log/slog"
>>>>>>> 2fec7897

	"github.com/google/uuid"
	"github.com/metal-stack/duros-go"
	v2 "github.com/metal-stack/duros-go/api/duros/v2"
)

const (
	adminPub = `
-----BEGIN CERTIFICATE-----
MA0GA1UECBMGSXNyYWVsMQswCQYDVQQHEwJLUzESMBAGA1UEChMJTGlnaHRiaXRz
MQswCQYDVQQLEwJCWTEOMAwGA1UEAxMFYWRtaW4wggEiMA0GCSqGSIb3DQEBAQUA
A4IBDwAwggEKAoIBAQC1BiAg7ojVhGfaGGaAiz01KZhVKJPK2XqGUuaoecZ+psxe
3L9phD82fJKmD2CbuKBCU2wPQieMzLYXqdSWmbtffFQr0hMkgdVJATwoSZHtIMnr
zFm9HqSemPqC0EnpkpHC3nJHSsZPvs088I5NpBI8PZNEqO4BDzy58ajG7Q1ZE697
tYoNBfrSNB07M8SDQWxBhEv0jvxrLdFEeWkMStXegCdpMdKNgEOH0rcPOhu3mSfX
vnQFChodkqXXrs+t0jXblqPyc97vmWqWIXLlGWsQcAF0fdXJRfAbu2kLgiZBqlW2
ozwntfhxRAEAJlnNPy+QuMPl18MemsZGYDZ5ARDTAgMBAAGjfzB9MA4GA1UdDwEB
/wQEAwIFoDAdBgNVHSUEFjAUBggrBgEFBQcDAQYIKwYBBQUHAwIwDAYDVR0TAQH/
BAIwADAdBgNVHQ4EFgQUbe3QvVd3Bz/vmT+Z/PvigRJ0EeMwHwYDVR0jBBgwFoAU
quTzHAJ8iP9siRG09QGi14FmxBowDQYJKoZIhvcNAQELBQADggEBAKCQrVwnsDo6
hjL4cYxdaf4V/RLAnSHV3whuiIiXi9gbek9hbD1IY1UWUHJBMAHqSDBoBr475DY/
nMO5Ow8w5dJ6zvNzSZP2rCQSpZZy03hSVvlZqp2Ag5iaxPQjPk0Ns5KLhERPrbh+
NpeTXSb+Kxj3R2j7Ri9qqLl1uux/eg4YBbFy2VocxVVQRkWaxabUaydzyaLYFKmt
HUfJjCsupU5ZztNFTaBAacZrITPDL3JM9sagS3iCZq7JrA/M+flRs1BoRtgc2jYP
lI+Z9+7r0XUW2k1qej3ktWgsn68bOmu2uIQFrNskFPT4tHma9igc1/bJdpv9qjJ4
htcrucZWyL4=
-----END CERTIFICATE-----
`
)

func main() {
	var (
		endpoint   string
		token      string
		scheme     string
		caFile     string
		certFile   string
		keyFile    string
		serverName string
	)
	flag.StringVar(&token, "token", "", "The token to authenticate against the lightbits api.")
	flag.StringVar(&scheme, "scheme", "grpcs", "The scheme to connect to the lightbits api, can be grpc|grpcs")
	flag.StringVar(&endpoint, "endpoint", "localhost:443", "The endpoint, in the form host:port of the lightbits api.")
	flag.StringVar(&caFile, "ca-file", "", "the filename of the ca for certificate based authentication")
	flag.StringVar(&certFile, "cert-file", "", "the filename of the ca certificate for certificate based authentication")
	flag.StringVar(&keyFile, "key-file", "", "the filename of the key  for certificate based authentication")
	flag.StringVar(&serverName, "server-name", "", "the servername to validate against for certificate based authentication")

	flag.Parse()

	var grpcScheme duros.GRPCScheme
	switch scheme {
	case "grpc":
		grpcScheme = duros.GRPC
	case "grpcs":
		grpcScheme = duros.GRPCS
	default:
		panic(fmt.Errorf("unsupported scheme:%s", scheme))
	}

	ctx := context.Background()
	dialConfig := duros.DialConfig{
		Endpoint:  endpoint,
		Scheme:    grpcScheme,
		Token:     token,
		Log:       slog.Default(),
		UserAgent: "duros-go-cli",
	}

	if caFile != "" && certFile != "" && keyFile != "" && serverName != "" {
		clientCertificate, err := tls.LoadX509KeyPair(certFile, keyFile)
		if err != nil {
			panic(err)
		}

		ca, err := os.ReadFile(caFile)
		if err != nil {
			panic(err)
		}
		certPool := x509.NewCertPool()
		if !certPool.AppendCertsFromPEM(ca) {
			panic(fmt.Errorf("failed to append ca cert: %s", caFile))
		}

		dialConfig.TLSConfig = &tls.Config{
			Certificates: []tls.Certificate{clientCertificate},
			MinVersion:   tls.VersionTLS12,
			RootCAs:      certPool,
			ServerName:   serverName,
		}
	}

	durosClient, err := duros.Dial(ctx, dialConfig)
	if err != nil {
		panic(err)
	}

	info, err := durosClient.GetClusterInfo(ctx, &v2.GetClusterRequest{})
	if err != nil {
		panic(err)
	}
	fmt.Printf("Cluster:%v\n", info)

	err = createProjectWithCredentials(ctx, durosClient)
	if err != nil {
		panic(err)
	}
}

func createProjectWithCredentials(ctx context.Context, client v2.DurosAPIClient) error {
	projectID := "project-a"
	lpr, err := client.ListProjects(ctx, &v2.ListProjectsRequest{})
	if err != nil {
		return err
	}
	projectExists := false
	for _, p := range lpr.Projects {
		fmt.Printf("Project:%v\n", p.Name)
		if p.Name == projectID {
			projectExists = true
		}
	}
	if !projectExists {
		project, err := client.CreateProject(ctx, &v2.CreateProjectRequest{Name: projectID})
		if err != nil {
			return err
		}
		fmt.Printf("Project created:%q\n", project)
	}

	creds, err := client.ListCredentials(ctx, &v2.ListCredentialsRequest{ProjectName: projectID})
	if err != nil {
		return err
	}
	for _, cred := range creds.Credentials {
		fmt.Printf("Credential: ID:%s Project:%s Type:%s\n", cred.ID, cred.ProjectName, cred.Type)
		_, err := client.DeleteCredential(ctx, &v2.DeleteCredentialRequest{ID: cred.ID, ProjectName: cred.ProjectName})
		if err != nil {
			return err
		}
	}
	id := uuid.New()
	credential, err := client.CreateCredential(ctx, &v2.CreateCredentialRequest{
		ProjectName: projectID,
		ID:          id.String(),
		Type:        v2.CredsType_RS256PubKey,
		Payload:     []byte(adminPub),
	})
	if err != nil {
		return err
	}
	fmt.Printf("Credentials created:%s type:%s\n", credential.ID, credential.Type)
	return nil
}<|MERGE_RESOLUTION|>--- conflicted
+++ resolved
@@ -6,11 +6,8 @@
 	"crypto/x509"
 	"flag"
 	"fmt"
-<<<<<<< HEAD
 	"os"
-=======
 	"log/slog"
->>>>>>> 2fec7897
 
 	"github.com/google/uuid"
 	"github.com/metal-stack/duros-go"
